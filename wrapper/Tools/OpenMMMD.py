--- conflicted
+++ resolved
@@ -908,16 +908,9 @@
 
     return system
 
-<<<<<<< HEAD
 def checkAnchorsPresent(system, anchors_dict):
     """Checks that selected anchor points are present in the system
     and throws an error if not.
-=======
-def setupBoreschRestraints(system):
-    """Takes initial system and adds information specifying the Boresch
-    restraints. The distance, angle, and torsional restraints are stored as
-    properties in solute molecule.
->>>>>>> 2bbb3296
 
     Args:
         system (class 'Sire.System._System.System'): The initial system
