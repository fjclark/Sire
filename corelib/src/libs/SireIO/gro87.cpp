/********************************************\
  *
  *  Sire - Molecular Simulation Framework
  *
  *  Copyright (C) 2017  Christopher Woods
  *
  *  This program is free software; you can redistribute it and/or modify
  *  it under the terms of the GNU General Public License as published by
  *  the Free Software Foundation; either version 2 of the License, or
  *  (at your option) any later version.
  *
  *  This program is distributed in the hope that it will be useful,
  *  but WITHOUT ANY WARRANTY; without even the implied warranty of
  *  MERCHANTABILITY or FITNESS FOR A PARTICULAR PURPOSE.  See the
  *  GNU General Public License for more details.
  *
  *  You should have received a copy of the GNU General Public License
  *  along with this program; if not, write to the Free Software
  *  Foundation, Inc., 59 Temple Place, Suite 330, Boston, MA  02111-1307  USA
  *
  *  For full details of the license please see the COPYING file
  *  that should have come with this distribution.
  *
  *  You can contact the authors via the developer's mailing list
  *  at http://siremol.org
  *
\*********************************************/

#include "SireIO/gro87.h"
#include "SireIO/amberformat.h"

#include "SireSystem/system.h"

#include "SireMol/molecule.h"
#include "SireMol/moleculeinfo.h"
#include "SireMol/atomcoords.h"
#include "SireMol/atomvelocities.h"
#include "SireMol/mgname.h"
#include "SireMol/molidx.h"
#include "SireMol/moleditor.h"

#include "SireUnits/units.h"

#include "SireVol/periodicbox.h"

#include "SireBase/parallel.h"
#include "SireBase/timeproperty.h"
#include "SireBase/numberproperty.h"
#include "SireBase/stringproperty.h"

#include "SireError/errors.h"
#include "SireIO/errors.h"
#include "SireMol/errors.h"

#include "SireStream/datastream.h"
#include "SireStream/shareddatastream.h"

#include <QRegularExpression>
#include <QDebug>

using namespace SireIO;
using namespace SireMol;
using namespace SireBase;
using namespace SireSystem;
using namespace SireVol;
using namespace SireUnits;
using namespace SireUnits::Dimension;
using namespace SireStream;

const RegisterParser<Gro87> register_gro87;
static const RegisterMetaType<Gro87> r_gro87;

QDataStream SIREIO_EXPORT &operator<<(QDataStream &ds, const Gro87 &gro87)
{
    writeHeader(ds, r_gro87, 1);

    SharedDataStream sds(ds);

    sds << gro87.ttle << gro87.current_time << gro87.coords
        << gro87.vels << gro87.box_v1 << gro87.box_v2 << gro87.box_v3
        << gro87.resnums << gro87.resnams << gro87.atmnums
        << gro87.atmnams << gro87.parse_warnings
        << static_cast<const MoleculeParser&>(gro87);

    return ds;
}

QDataStream SIREIO_EXPORT &operator>>(QDataStream &ds, Gro87 &gro87)
{
    VersionID v = readHeader(ds, r_gro87);

    if (v == 1)
    {
        SharedDataStream sds(ds);

        sds >> gro87.ttle >> gro87.current_time >> gro87.coords
            >> gro87.vels >> gro87.box_v1 >> gro87.box_v2 >> gro87.box_v3
            >> gro87.resnums >> gro87.resnams >> gro87.atmnums
            >> gro87.atmnams >> gro87.parse_warnings
            >> static_cast<MoleculeParser&>(gro87);
    }
    else
        throw version_error(v, "1", r_gro87, CODELOC);

    return ds;
}

/** Constructor */
Gro87::Gro87() : ConcreteProperty<Gro87,MoleculeParser>()
{}

/** Construct to read in the data from the file called 'filename'. The
    passed property map can be used to pass extra parameters to control
    the parsing */
Gro87::Gro87(const QString &filename, const PropertyMap &map)
      : ConcreteProperty<Gro87,MoleculeParser>(filename,map)
{
    //parse the data in the parse function
    this->parseLines(map);

    //now make sure that everything is correct with this object
    this->assertSane();
}

/** Construct to read in the data from the passed text lines. The
    passed property map can be used to pass extra parameters to control
    the parsing */
Gro87::Gro87(const QStringList &lines, const PropertyMap &map)
      : ConcreteProperty<Gro87,MoleculeParser>(lines,map)
{
    //parse the data in the parse function
    this->parseLines(map);

    //now make sure that everything is correct with this object
    this->assertSane();
}

static QVector<QString> toLines(const QVector<QString> &atmnams,
                                const QVector<QString> &resnams,
                                const QVector<qint64> &resnums,
                                const QVector<Vector> &coords,
                                const QVector<Vector> &vels,
                                int precision,
                                bool uses_parallel, QStringList *errors)
{
    //do any of the molecules have velocities?
    const bool has_velocities = not vels.isEmpty();

    //calculate the total number of atoms
    const int nats = coords.count();

    if (nats == 0)
    {
        //there are no atoms!
        return QVector<QString>();
    }

    //reserve space for all of the lines
    QVector<QString> lines( nats );
    auto lines_data = lines.data();

    auto write_line = [&](int iatm)
    {
        //the atom number is iatm+1
        int atmnum = iatm+1;

        //however, it cannot be larger than 99999, so it should be capped at this value
        if (atmnum > 99999)
            atmnum = 99999;

        int resnum = resnums.constData()[iatm];

        //similarly, the residue number cannot be greater than 99999
        if (resnum > 99999)
            resnum = 99999;

        const auto resnam = resnams.constData()[iatm];
        const auto atmnam = atmnams.constData()[iatm];
        Vector coord = 0.1 * coords.constData()[iatm];  // convert to nanometers

        if (has_velocities)
        {
            Vector vel = 0.1 * vels.constData()[iatm]; // convert to nanometers per picosecond

            lines_data[iatm] = QString("%1%2%3%4%5%6%7%8%9%10")
                                    .arg(resnum, 5)
                                    .arg(resnam.left(5), -5)
                                    .arg(atmnam.left(5), 5)
                                    .arg(atmnum, 5)
                                    .arg(coord.x(), precision+5, 'f', precision)
                                    .arg(coord.y(), precision+5, 'f', precision)
                                    .arg(coord.z(), precision+5, 'f', precision)
                                    .arg(vel.x(), precision+5, 'f', precision+1)
                                    .arg(vel.y(), precision+5, 'f', precision+1)
                                    .arg(vel.z(), precision+5, 'f', precision+1);
        }
        else
        {
            lines_data[iatm] = QString("%1%2%3%4%5%6%7")
                                    .arg(resnum, 5)
                                    .arg(resnam.left(5), -5)
                                    .arg(atmnam.left(5), 5)
                                    .arg(atmnum, 5)
                                    .arg(coord.x(), precision+5, 'f', precision)
                                    .arg(coord.y(), precision+5, 'f', precision)
                                    .arg(coord.z(), precision+5, 'f', precision);
        }
    };

    if (uses_parallel)
    {
        tbb::parallel_for( tbb::blocked_range<int>(0, nats),
                           [&](const tbb::blocked_range<int> &r)
        {
            for (int i=r.begin(); i<r.end(); ++i)
            {
                write_line(i);
            }
        });
    }
    else
    {
        for (int i=0; i<nats; ++i)
        {
            write_line(i);
        }
    }

    return lines;
}

static std::tuple< QVector<QString>, QVector<qint64>, QVector<QString> >
getIDs(const MoleculeInfo &mol)
{
    const int nats = mol.nAtoms();

    //get the atoms out in AtomIdx order
    if (nats == 0)
    {
        return std::tuple< QVector<QString>, QVector<qint64>, QVector<QString> >();
    }

    QVector<QString> resnams(nats);
    QVector<qint64> resnums(nats);
    QVector<QString> atmnams(nats);

    for (int i=0; i<nats; ++i)
    {
        const AtomIdx idx(i);

        const auto residx = mol.parentResidue(idx);

        atmnams[i] = mol.name(idx).value();
        resnams[i] = mol.name(residx).value();
        resnums[i] = mol.number(residx).value();
    }

    return std::make_tuple(resnams, resnums, atmnams);
}

static QVector<Vector> getCoordinates(const Molecule &mol, const PropertyName &coords_property)
{
    if (not mol.hasProperty(coords_property))
    {
        return QVector<Vector>();
    }

    QVector<Vector> coords( mol.nAtoms() );

    const auto molcoords = mol.property(coords_property).asA<AtomCoords>();

    const auto molinfo = mol.info();

    for (int i=0; i<mol.nAtoms(); ++i)
    {
        //coords are already in angstroms :-)
        coords[i] = molcoords.at( molinfo.cgAtomIdx( AtomIdx(i) ) );
    }

    return coords;
}

static QVector<Vector> getVelocities(const Molecule &mol, const PropertyName &vels_property)
{
    if (not mol.hasProperty(vels_property))
    {
        return QVector<Vector>();
    }

    try
    {
        const auto molvels = mol.property(vels_property).asA<AtomVelocities>();
        const auto molinfo = mol.info();

        QVector<Vector> vels( mol.nAtoms() );

        const double units = 1.0 / (angstrom/picosecond).value();

        for (int i=0; i<mol.nAtoms(); ++i)
        {
            const auto atomvels = molvels.at( molinfo.cgAtomIdx( AtomIdx(i) ) );

            //need to convert the velocities into units of Angstroms / picoseconds
            vels[i] = Vector( atomvels.x().value() * units,
                              atomvels.y().value() * units,
                              atomvels.z().value() * units );
        }

        return vels;
    }
    catch(...)
    {
        return QVector<Vector>();
    }
}

/** Construct this parser by extracting all necessary information from the
    passed SireSystem::System, looking for the properties that are specified
    in the passed property map */
Gro87::Gro87(const SireSystem::System &system, const PropertyMap &map)
      : ConcreteProperty<Gro87,MoleculeParser>(map)
{
    //get the MolNums of each molecule in the System - this returns the
    //numbers in MolIdx order
    const QVector<MolNum> molnums = system.getMoleculeNumbers().toVector();

    if (molnums.isEmpty())
    {
        //no molecules in the system
        this->operator=(Gro87());
        return;
    }

    //get the names, numbers coordinates (and velocities if available)
    // for each molecule in the system
    QVector< QVector<Vector> > all_coords(molnums.count());
    QVector< QVector<Vector> > all_vels(molnums.count());
    QVector< QVector<QString> > all_resnams(molnums.count());
    QVector< QVector<qint64> > all_resnums(molnums.count());
    QVector< QVector<QString> > all_atmnams(molnums.count());

    const auto coords_property = map["coordinates"];
    const auto vels_property = map["velocity"];

    if (usesParallel())
    {
        tbb::parallel_for( tbb::blocked_range<int>(0,molnums.count()),
                           [&](const tbb::blocked_range<int> r)
        {
            for (int i=r.begin(); i<r.end(); ++i)
            {
                const auto mol = system[molnums[i]].molecule();

                tbb::parallel_invoke(
                    [&]()
                    {
                        const auto ids = ::getIDs(mol.info());
                        all_resnams[i] = std::get<0>(ids);
                        all_resnums[i] = std::get<1>(ids);
                        all_atmnams[i] = std::get<2>(ids);
                    },
                    [&](){ all_coords[i] = ::getCoordinates(mol, coords_property); },
                    [&](){ all_vels[i] = ::getVelocities(mol, vels_property); }
                                    );
            }
        });
    }
    else
    {
        for (int i=0; i<molnums.count(); ++i)
        {
            const auto mol = system[molnums[i]].molecule();

            const auto ids = ::getIDs(mol.info());

            all_resnams[i] = std::get<0>(ids);
            all_resnums[i] = std::get<1>(ids);
            all_atmnams[i] = std::get<2>(ids);

            all_coords[i] = ::getCoordinates(mol, coords_property);
            all_vels[i] = ::getVelocities(mol, vels_property);
        }
    }

    QStringList errors;

    //extract the space of the system
    SpacePtr space;

    try
    {
        space = system.property( map["space"] ).asA<Space>();
    }
    catch(...)
    {}

    //extract the current time for the system
    Time time(-1);

    try
    {
        time = system.property( map["time"] ).asA<TimeProperty>().value();
    }
    catch(...)
    {}

    //what precision should be used - this can be set by the user
    int precision = 3;
    try
    {
        precision = map["precision"].value().asA<NumberProperty>().value();

        if (precision < 1)
        {
            precision = 1;
        }
        else if (precision > 16)
        {
            precision = 16;
        }
    }
    catch(...)
    {}

    //now convert these into text lines that can be written as the file
    QVector<QString> lines = ::toLines(SireIO::detail::collapse(all_atmnams),
                                       SireIO::detail::collapse(all_resnams),
                                       SireIO::detail::collapse(all_resnums),
                                       SireIO::detail::collapse(all_coords),
                                       SireIO::detail::collapse(all_vels),
                                       precision, this->usesParallel(),
                                       &errors);

    if (not errors.isEmpty())
    {
        throw SireIO::parse_error( QObject::tr(
            "Errors converting the system to a Gromacs Gro87 format...\n%1")
                .arg(errors.join("\n")), CODELOC );
    }

    //we don't need the coords and vels data any more, so free the memory
    all_coords.clear();
    all_vels.clear();
    all_resnams.clear();
    all_resnums.clear();
    all_atmnams.clear();

    //add the title, number of atoms and time to the top of the lines
    //(the number of atoms is the current number of lines)
    const int natoms = lines.count();
    lines.prepend( QString("%1").arg(natoms, 5) );

    if (time.value() >= 0)
    {
        lines.prepend( QString("%1, t= %2").arg(system.name().value())
                                           .arg(time.to(picosecond), 8, 'f', 7) );
    }
    else
    {
        lines.prepend(system.name().value());
    }

    //finally add on the box dimensions if we have a periodic box
    if (space.read().isA<PeriodicBox>())
    {
        Vector dims = space.read().asA<PeriodicBox>().dimensions();

        lines += QString(" %1 %2 %3").arg(0.1 * dims.x(), 9, 'f', 5)
                                     .arg(0.1 * dims.y(), 9, 'f', 5)
                                     .arg(0.1 * dims.z(), 9, 'f', 5);
    }
    else
    {
        //we have to provide some space for Gro87. Supply a null vector
        lines += QString("   0.00000   0.00000   0.00000");
    }

    if (not errors.isEmpty())
    {
        throw SireIO::parse_error( QObject::tr(
            "Errors converting the system to a Gromacs Gro87 format...\n%1")
                .arg(errors.join("\n")), CODELOC );
    }

    //now generate this object by re-reading these lines
    Gro87 parsed(lines.toList());

    this->operator=(parsed);
}

/** Copy constructor */
Gro87::Gro87(const Gro87 &other)
      : ConcreteProperty<Gro87,MoleculeParser>(other),
        ttle(other.ttle), current_time(other.current_time),
        coords(other.coords), vels(other.vels),
        box_v1(other.box_v1), box_v2(other.box_v2), box_v3(other.box_v3),
        resnums(other.resnums), resnams(other.resnams),
        atmnams(other.atmnams), atmnums(other.atmnums), parse_warnings(other.parse_warnings)
{}

/** Destructor */
Gro87::~Gro87()
{}

/** Copy assignment operator */
Gro87& Gro87::operator=(const Gro87 &other)
{
    if (this != &other)
    {
        ttle = other.ttle;
        current_time = other.current_time;
        coords = other.coords;
        vels = other.vels;
        box_v1 = other.box_v1;
        box_v2 = other.box_v2;
        box_v3 = other.box_v3;
        resnums = other.resnums;
        resnams = other.resnams;
        atmnams = other.atmnams;
        atmnums = other.atmnums;
        parse_warnings = other.parse_warnings;

        MoleculeParser::operator=(other);
    }

    return *this;
}

/** Comparison operator */
bool Gro87::operator==(const Gro87 &other) const
{
    return ttle == other.ttle and current_time == other.current_time and
           coords == other.coords and vels == other.vels and
           box_v1 == other.box_v1 and box_v2 == other.box_v2 and box_v3 == other.box_v3 and
           resnums == other.resnums and resnams == other.resnams and
           atmnams == other.atmnams and atmnums == other.atmnums and
           parse_warnings == other.parse_warnings and
           MoleculeParser::operator==(other);
}

/** Comparison operator */
bool Gro87::operator!=(const Gro87 &other) const
{
    return not operator==(other);
}

/** Return the C++ name for this class */
const char* Gro87::typeName()
{
    return QMetaType::typeName( qMetaTypeId<Gro87>() );
}

/** Return the C++ name for this class */
const char* Gro87::what() const
{
    return Gro87::typeName();
}


/** Return the number of frames in the file */
int Gro87::count() const
{
    return this->nFrames();
}

/** Return the number of frames in the file */
int Gro87::size() const
{
    return this->nFrames();
}

/** Gro87 can be a lead parser as well as a follower */
bool Gro87::isLead() const
{
    return true;
}

/** Gro87 can be a lead parser as well as a follower */
bool Gro87::canFollow() const
{
    return true;
}

/** Return the Gro87 object that contains only the information for the ith
    frame. This allows you to extract and create a system for the ith frame
    from a trajectory */
Gro87 Gro87::operator[](int i) const
{
    i = Index(i).map( this->nFrames() );

    if (nFrames() == 1)
        return *this;

    Gro87 ret(*this);

    if (not coords.isEmpty())
    {
        ret.coords = { coords[i] };
    }

    if (not vels.isEmpty())
    {
        ret.vels = { vels[i] };
    }

    if (not current_time.isEmpty())
    {
        ret.current_time = { current_time[i] };
    }

    if (not box_v1.isEmpty())
    {
        ret.box_v1 = { box_v1[i] };
    }

    if (not box_v2.isEmpty())
    {
        ret.box_v2 = { box_v2[i] };
    }

    if (not box_v3.isEmpty())
    {
        ret.box_v3 = { box_v3[i] };
    }

    ret.assertSane();

    return ret;
}

/** Return the parser that has been constructed by reading in the passed
    file using the passed properties */
MoleculeParserPtr Gro87::construct(const QString &filename,
                                   const PropertyMap &map) const
{
    return Gro87(filename,map);
}

/** Return the parser that has been constructed by reading in the passed
    text lines using the passed properties */
MoleculeParserPtr Gro87::construct(const QStringList &lines,
                                   const PropertyMap &map) const
{
    return Gro87(lines,map);
}

/** Return the parser that has been constructed by extract all necessary
    data from the passed SireSystem::System using the specified properties */
MoleculeParserPtr Gro87::construct(const SireSystem::System &system,
                                  const PropertyMap &map) const
{
    return Gro87(system,map);
}

/** Return a string representation of this parser */
QString Gro87::toString() const
{
    if (nAtoms() == 0)
    {
        return QObject::tr("Gro87( nAtoms() = 0 )");
    }
    else
    {
        return QObject::tr("Gro87( title() = %1, nAtoms() = %2, nResidues() = %6, nFrames() = %5, "
                "hasCoordinates() = %3, hasVelocities() = %4 )")
                .arg(title()).arg(nAtoms())
                .arg(hasCoordinates()).arg(hasVelocities())
                .arg(nFrames()).arg(nResidues());
    }
}

/** Return the format name that is used to identify this file format within Sire */
QString Gro87::formatName() const
{
    return "Gro87";
}

/** Return a description of the file format */
QString Gro87::formatDescription() const
{
    return QObject::tr("Gromacs Gro87 structure format files.");
}

/** Return the suffixes that these files are normally associated with */
QStringList Gro87::formatSuffix() const
{
    static const QStringList suffixes = { "gro" };
    return suffixes;
}

/** Function that is called to assert that this object is sane. This
    should raise an exception if the parser is in an invalid state */
void Gro87::assertSane() const
{
    //the number of coordinate and velocity frames should be identical
    QStringList errors;

    if (coords.count() != vels.count())
    {
        if (not (coords.isEmpty() or vels.isEmpty()))
        {
            errors.append( QObject::tr( "Error in Gro87 file as the number of "
               "coordinates frames (%1) read does not equal the number of "
               "velocity frames (2) read!")
                    .arg(coords.count()).arg(vels.count()) );
        }
    }

    //make sure that the number of atoms is consistent
    int nats = this->nAtoms();

    for (int i=0; i<coords.count(); ++i)
    {
        if (coords.at(i).count() != nats)
        {
            errors.append( QObject::tr( "Error: The number of atoms for coordinate "
               "frame %1 (%2) is not consistent with the number of atoms (%3).")
                    .arg(i).arg(coords.at(i).count()).arg(nats) );
        }
    }

    for (int i=0; i<vels.count(); ++i)
    {
        if (vels.at(i).count() != nats)
        {
            errors.append( QObject::tr( "Error: The number of atoms for velocity "
               "frame %1 (%2) is not consistent with the number of atoms (%3).")
                    .arg(i).arg(vels.at(i).count()).arg(nats) );
        }
    }

    if (atmnams.count() != nats)
    {
        errors.append( QObject::tr("Error: The number of atom names (%1) does not "
           "equal the number of atoms (%2)!")
                .arg(atmnams.count()).arg(nats) );
    }

    if (atmnums.count() != nats)
    {
        errors.append( QObject::tr("Error: The number of atom numbers (%1) does not "
           "equal the number of atoms (%2)!")
                .arg(atmnums.count()).arg(nats) );
    }

    if (resnams.count() != nats)
    {
        errors.append( QObject::tr("Error: The number of residue names (%1) does not "
           "equal the number of atoms (%2)!")
                .arg(resnams.count()).arg(nats) );
    }

    if (resnums.count() != nats)
    {
        errors.append( QObject::tr("Error: The number of residue numbers (%1) does not "
           "equal the number of atoms (%2)!")
                .arg(resnums.count()).arg(nats) );
    }

    if (box_v1.count() != box_v2.count() or box_v1.count() != box_v3.count())
    {
        errors.append( QObject::tr("Error: The number of frames of box dimension "
          "information is not consistent: %1 vs %2 vs %3.")
            .arg(box_v1.count()).arg(box_v2.count()).arg(box_v3.count()) );
    }

    if (not box_v1.isEmpty())
    {
        if (box_v1.count() != this->nFrames())
        {
            errors.append( QObject::tr("Error: The number of frames of box dimension "
               "information (%1) is not equal to the number of frames of trajectory (%2).")
                    .arg(box_v1.count()).arg(this->nFrames()) );
        }
    }

    if (not current_time.isEmpty())
    {
        if (current_time.count() != this->nFrames())
        {
            errors.append( QObject::tr("Error: The number of times from the trajectory "
              "(%1) does not equal the number of frames of trajectory (%2).")
                .arg(current_time.count()).arg(this->nFrames()) );
        }
    }

    //make sure that every atom with the same residue number has the same residue name
    if (not resnams.isEmpty())
    {
        QHash<qint64,QString> resnum_to_nam;
        resnum_to_nam.reserve(resnams.count());

        for (int i=0; i<resnams.count(); ++i)
        {
            const auto resnum = resnums[i];
            const auto resnam = resnams[i];

            if (resnum_to_nam.contains(resnum))
            {
                if (resnum_to_nam[resnum] != resnam)
                {
                    errors.append( QObject::tr("Error: Disagreement of the residue name "
                      "for residue number %1 for atom at index %2. It should be %3, "
                      "but for this atom it is %4.")
                        .arg(resnum).arg(i).arg(resnum_to_nam[resnum]).arg(resnam) );
                }
                else
                {
                    resnum_to_nam.insert(resnum,resnam);
                }
            }
        }
    }

    if (not errors.isEmpty())
    {
        throw SireIO::parse_error( QObject::tr("There were errors reading the Gro87 format "
          "file:\n%1").arg(errors.join("\n\n")), CODELOC );
    }
}

/** Return the title of the file */
QString Gro87::title() const
{
    return ttle;
}

/** Return the current time of the simulation from which this coordinate
    file was written. Returns 0 if there is no time set. If there are
    multiple frames, then the time of the first frame is returned */
double Gro87::time() const
{
    if (current_time.isEmpty())
    {
        return 0.0;
    }
    else
    {
        return current_time[0];
    }
}

/** Return the time for the structure at the specified frame */
double Gro87::time(int frame) const
{
    return current_time[ Index(frame).map(current_time.count()) ];
}

/** Return the number of atoms whose data is contained in this file */
int Gro87::nAtoms() const
{
    if (coords.isEmpty())
    {
        if (vels.isEmpty())
        {
            return 0;
        }
        else
        {
            return vels.count();
        }
    }
    else
    {
        return coords[0].count();
    }
}

/** Return the number of unique residues in this file */
int Gro87::nResidues() const
{
    if (resnums.isEmpty())
    {
        return 0;
    }
    else
    {
        QHash<qint64,qint64> res_nats;
        res_nats.reserve(resnums.count());

        for (const auto resnum : resnums)
        {
            if (res_nats.contains(resnum))
            {
                res_nats[resnum] += 1;
            }
            else
            {
                res_nats.insert(resnum,1);
            }
        }

        return res_nats.count();
    }
}

/** Return whether or not this file contained coordinate data */
bool Gro87::hasCoordinates() const
{
    return not coords.isEmpty();
}

/** Return whether or not this file contained velocity data */
bool Gro87::hasVelocities() const
{
    return not vels.isEmpty();
}

/** Return the coordinates of the atoms for the first frame of the trajectory */
QVector<SireMaths::Vector> Gro87::coordinates() const
{
    if (coords.isEmpty())
    {
        return QVector<SireMaths::Vector>();
    }
    else
    {
        return coords[0];
    }
}

/** Return the velocities of the atoms for the first frame of the trajectory */
QVector<SireMaths::Vector> Gro87::velocities() const
{
    if (vels.isEmpty())
    {
        return QVector<SireMaths::Vector>();
    }
    else
    {
        return vels[0];
    }
}

/** Return the numbers of all of the atoms. These are in the same order
    as the coordinates */
QVector<qint64> Gro87::atomNumbers() const
{
    return atmnums;
}

/** Return the residue number for each atom (one per atom), in the same
    order as the coordinates */
QVector<qint64> Gro87::residueNumbers() const
{
    return resnums;
}

/** Return the names of all of the atoms, in the same order as the coordinates */
QVector<QString> Gro87::atomNames() const
{
    return atmnams;
}

/** Return the residue name for each atom (one per atom), in the same
    order as the coordinates */
QVector<QString> Gro87::residueNames() const
{
    return resnams;
}

/** Return the number of frames of the trajectory loaded from the file */
int Gro87::nFrames() const
{
    return coords.count();
}

/** Return the coordinates of the atoms at frame 'frame' */
QVector<SireMaths::Vector> Gro87::coordinates(int frame) const
{
    return coords[ Index(frame).map(coords.count()) ];
}

/** Return the velocities of the atoms at frame 'frame' */
QVector<SireMaths::Vector> Gro87::velocities(int frame) const
{
    return vels[ Index(frame).map(vels.count()) ];
}

/** Return the box V1 vector for the first frame */
SireMaths::Vector Gro87::boxV1() const
{
    if (box_v1.isEmpty())
    {
        return Vector(0);
    }
    else
    {
        return box_v1[0];
    }
}

/** Return the box V2 vector for the first frame */
SireMaths::Vector Gro87::boxV2() const
{
    if (box_v2.isEmpty())
    {
        return Vector(0);
    }
    else
    {
        return box_v2[0];
    }
}

/** Return the box V3 vector for the first frame */
SireMaths::Vector Gro87::boxV3() const
{
    if (box_v3.isEmpty())
    {
        return Vector(0);
    }
    else
    {
        return box_v3[0];
    }
}

/** Return the box V1 vector for the frame 'frame' */
SireMaths::Vector Gro87::boxV1(int frame) const
{
    return box_v1[ Index(frame).map(box_v1.count()) ];
}

/** Return the box V2 vector for the frame 'frame' */
SireMaths::Vector Gro87::boxV2(int frame) const
{
    return box_v2[ Index(frame).map(box_v2.count()) ];
}

/** Return the box V3 vector for the frame 'frame' */
SireMaths::Vector Gro87::boxV3(int frame) const
{
    return box_v3[ Index(frame).map(box_v3.count()) ];
}

/** Return the warnings encountered when parsing the file. This
    is empty if everything was ok */
QStringList Gro87::warnings() const
{
    return parse_warnings;
}

/** Internal function that is used to actually parse the data contained
    in the lines of the file */
void Gro87::parseLines(const PropertyMap &map)
{
    //file is described here - http://manual.gromacs.org/online/gro.html

    if (lines().count() < 2)
    {
        //there is nothing in the file
        return;
    }

    //the first line should be the title, with an optional timestep
    ttle = lines()[0].simplified();

    QRegularExpression re("t= ([-\\d\\.]+)$");

    //see if there is a timestep in the title
    //time is given as "title t= X.X"
    auto match = re.match(ttle);

    if (match.hasMatch())
    {
        const auto captured = match.captured(1);

        bool ok;
        double time = captured.toDouble(&ok);

        if (ok)
        {
            //we have converted this to a double - see if we need to clean up
            //any extra puncuation from the title
            ttle = ttle.remove(match.captured(0)).simplified();

            if (ttle.endsWith(","))
            {
                ttle = ttle.left( ttle.size()-1 );
            }

            //convert the time to picoseconds
            current_time.append( time );
        }
    }

    //the next line should be the number of atoms
    int nats = 0;
    {
        bool ok;
        nats = lines()[1].toInt(&ok);

        if (not ok)
        {
            throw SireIO::parse_error( QObject::tr(
                    "This does not look like a Gro87 file, as the second line should "
                    "contain just a free form integer which gives the number of atoms. "
                    "In this file, the second line is '%1'")
                        .arg(lines()[1]), CODELOC );
        }
    }

    //a trajectory is multiple copies of the file concatenated together. We should
    //now parse this file looking for lots of copies with this number of atoms
    int iframe = 0;
    int iline = 0;

    resnums.resize(nats);
    resnams.resize(nats);
    atmnums.resize(nats);
    atmnams.resize(nats);

    auto resnums_data = resnums.data();
    auto resnams_data = resnams.data();
    auto atmnums_data = atmnums.data();
    auto atmnams_data = atmnams.data();

    bool has_velocities = false;

    while (true)
    {
        //a complete set of information is 2 lines for the title, plus 1 line per atom,
        //plus one line for the box information
        if (iline + 2 + nats + 1 > lines().count())
        {
            //there is no more file to read
            break;
        }

        QVector<Vector> frame_coords( nats );
        QVector<Vector> frame_vels( nats );

        auto frame_coords_data = frame_coords.data();
        auto frame_vels_data = frame_vels.data();

        //internal function used to parse a single atom line in the file
        auto parse_atoms = [&](const QString &line, int iatm, bool *has_vels, QStringList &errors)
        {
            if (line.length() < 25)
            {
                errors.append( QObject::tr( "Cannot parse the data "
                   "for atom %1 as it does not match the format! '%2'")
                        .arg(iatm).arg(line) );

                return;
            }

            //residue number is the first 5 characters (integer)
            bool ok;
            qint64 resnum = line.midRef(0,5).toInt(&ok);

            if (not ok)
            {
                errors.append( QObject::tr( "Cannot extract the residue number "
                  "for atom %1 from the residue number part (%2) from line '%3'")
                    .arg(iatm).arg(line.mid(0,5)).arg(line) );
                return;
            }

            //the residue name is the next 5 characters
            QString resnam = line.mid(5,5).simplified();

            //the atom name is the next 5 characters
            QString atmnam = line.mid(10,5).simplified();

            //the atom number is the next 5 characters (integer)
            qint64 atmnum = line.midRef(15,5).toInt(&ok);

            if (not ok)
            {
                errors.append( QObject::tr( "Cannot extract the atom number "
                  "for atom %1 from the atom number part (%2) from line '%3'")
                    .arg(iatm).arg(line.mid(15,5)).arg(line) );
                return;
            }

            if (iframe == 0)
            {
                atmnams_data[iatm] = atmnam;
                atmnums_data[iatm] = atmnum;
                resnams_data[iatm] = resnam;
                resnums_data[iatm] = resnum;
            }
            else
            {
                //validate that this is the same information as for previous frames
                if (atmnam != atmnams_data[iatm] or
                    atmnum != atmnums_data[iatm] or
                    resnam != resnams_data[iatm] or
                    resnum != resnums_data[iatm])
                {
                    errors.append( QObject::tr("Disagreement in the ID of atom %1 "
                      "in frame %2 compared to the first frame. In the first frame "
                      "the atom is '%3 %4 %5 %6', but in this frame it is "
                      "'%7 %8 %9 %10'")
                        .arg(iatm).arg(iframe).arg(atmnams_data[iatm])
                        .arg(atmnums_data[iframe]).arg(resnams_data[iatm])
                        .arg(resnums_data[iframe])
                        .arg(atmnam).arg(atmnum).arg(resnam).arg(resnum) );
                    return;
                }
            }

            //now we need to read in the coordinate and velocity data. The format
            //is 3 columns of N+5 width (FN+5.N) coordinate data, and 3 columns
            //of N+5 width (FN+4.N+1) velocity data.

            //We must use the gaps between decimal points to work out the value of N
            const auto vals = line.mid(20);

            //find the indicies of all of the decimal points
            QVarLengthArray<int> point_idxs;

            int start = 0;

            while (true)
            {
                int idx = vals.indexOf('.', start);

                if (idx == -1)
                {
                    //no more decimal points
                    break;
                }

                point_idxs.append(idx);

                start = idx+1;
            }

            if (point_idxs.count() < 3)
            {
                errors.append( QObject::tr("Could not find at least three numbers "
                  "that can form the coordinates for atom %1 from '%2' as part of "
                  "the line '%3'").arg(iatm).arg(vals).arg(line) );
                return;
            }

            //there should be exactly 3 or 6 decimal points...
            if (point_idxs.count() != 3 and point_idxs.count() != 6)
            {
                errors.append( QObject::tr("There should be exactly 3 or 6 decimal "
                  "points for the coordinates (and optionally velocities) for atom %1 "
                  "from '%2' in line '%3'. We have found %4 decimal points!")
                    .arg(iatm).arg(vals).arg(line).arg(point_idxs.count()) );
            }

            //calculate the value of N using the coordinates
            int n = point_idxs[1] - point_idxs[0];

            if (point_idxs[2] - point_idxs[1] != n)
            {
                errors.append( QObject::tr("There coordinate data should be written with "
                  "a fixed format of consistent size. The coordinates for atom %1 "
                  "from '%2' in line '%3' has an inconsistent width! %4 versus %5")
                    .arg(iatm).arg(vals).arg(line).arg(n).arg(point_idxs[2]-point_idxs[1]) );
                return;
            }

            if (vals.length() < 3*n)
            {
                errors.append( QObject::tr("The coordinate line for atom %1 is not long "
                  "enough to contain the data. It should be %2 characters, but is really "
                  "%3 characters!").arg(3*n).arg(vals.length()) );
                return;
            }

            bool ok_x, ok_y, ok_z;
            double x = vals.midRef(0,n).toDouble(&ok_x);
            double y = vals.midRef(n,n).toDouble(&ok_y);
            double z = vals.midRef(2*n,n).toDouble(&ok_z);

            if (not (ok_x and ok_y and ok_z))
            {
                errors.append( QObject::tr("There was a problem reading the coordinate "
                  "values of x, y, and z for atom %1 from the data '%2' in line '%3'")
                    .arg(iatm).arg(vals.mid(0,3*n)).arg(line) );
                return;
            }

            //coordinates in file in nanometers - convert to angstroms
            frame_coords_data[iatm] = Vector( 10.0 * x, 10.0 * y, 10.0 * z );

            if (point_idxs.count() < 6)
            {
                return;
            }

            //now read in the velocities
            int vlen = 6*n;

            if (vals.length() < vlen)
            {
                errors.append( QObject::tr("The velocity line for atom %1 is not long "
                  "enough to contain the data. It should be %2 characters, but is really "
                  "%3 characters!").arg(iatm).arg(vlen).arg(vals.length()) );
                return;
            }

            x = vals.midRef(3*n, n).toDouble(&ok_x);
            y = vals.midRef(4*n, n).toDouble(&ok_y);
            z = vals.midRef(5*n, n).toDouble(&ok_z);

            if (not (ok_x and ok_y and ok_z))
            {
                errors.append( QObject::tr("There was a problem reading the velocity "
                  "values of x, y, and z for atom %1 from the data '%2' in line '%3'")
                    .arg(iatm).arg(vals.mid(3*n,3*n)).arg(line) );
                return;
            }

            *has_vels = true;

            //convert from nanometers per picosecond to angstroms per picosecond
            frame_vels_data[iatm] = Vector( 10.0*x, 10.0*y, 10.0*z );
        };

        if (usesParallel())
        {
            QMutex mutex;

            tbb::parallel_for( tbb::blocked_range<int>(0,nats),
                               [&](const tbb::blocked_range<int> &r)
            {
                QStringList local_errors;
                bool local_has_vels = false;

                for (int i=r.begin(); i<r.end(); ++i)
                {
                    parse_atoms( lines().constData()[iline+2+i], i, &local_has_vels, local_errors );
                }

                if (local_has_vels)
                {
                    QMutexLocker lkr(&mutex);

                    if (not has_velocities)
                    {
                        has_velocities = true;
                    }
                }

                if (not local_errors.isEmpty())
                {
                    QMutexLocker lkr(&mutex);
                    parse_warnings += local_errors;
                }
            });
        }
        else
        {
            for (int i=0; i<nats; ++i)
            {
                parse_atoms( lines().constData()[iline+2+i], i, &has_velocities, parse_warnings );
            }
        }

        //save the data
        coords.append( frame_coords );

        if (has_velocities)
        {
            //if no previous frame has velocities, then set them to zero
            if (vels.count() < iframe)
            {
                QVector<Vector> zero_vels( frame_vels.count(), Vector(0) );

                while (vels.count() < iframe)
                {
                    vels.append(zero_vels);
                }
            }

            vels.append( frame_vels );
        }

        //next, read in the periodic box information. This is a single line
        //of 3 or 9 space separated real numbers containing
        //v1(x) v2(y) v3(z) v1(y) v1(z) v2(x) v2(z) v3(x) v3(y) (the last six values can be omitted)
        {
            const auto boxline = lines()[iline + 2 + nats];
            const auto words = boxline.split(" ", QString::SkipEmptyParts);

            bool all_ok = false;
            Vector v1(0), v2(0), v3(0);

            if ( words.count() == 3 )
            {
                bool ok_x, ok_y, ok_z;
                double x = words[0].toDouble(&ok_x);
                double y = words[1].toDouble(&ok_y);
                double z = words[2].toDouble(&ok_z);

                if (ok_x and ok_y and ok_z)
                {
                    v1 = Vector(x, 0, 0);
                    v2 = Vector(0, y, 0);
                    v3 = Vector(0, 0, z);
                    all_ok = true;
                }
            }
            else if (words.count() == 9)
            {
                all_ok = true;
                double v[9];

                for (int k=0; k<9; ++k)
                {
                    bool this_ok;
                    v[k] = words[k].toDouble( &this_ok );

                    if (not this_ok)
                    {
                        all_ok = false;
                        break;
                    }
                }

                if (all_ok)
                {
                    v1 = Vector(v[0], v[3], v[4]);
                    v2 = Vector(v[5], v[1], v[6]);
                    v3 = Vector(v[7], v[8], v[2]);
                }
            }

            if (all_ok)
            {
                while (box_v1.count() < iframe)
                {
                    box_v1.append( Vector(0) );
                    box_v2.append( Vector(0) );
                    box_v3.append( Vector(0) );
                }

                //remember to convert nanometers to angstroms
                box_v1.append( 10.0 * v1 );
                box_v2.append( 10.0 * v2 );
                box_v3.append( 10.0 * v3 );
            }
            else
            {
                parse_warnings.append( QObject::tr( "Cannot read the periodic box information "
                  "for frame %1 from the line '%2'. This should be a space-separated list "
                  "of three or nine numbers...")
                    .arg(iframe).arg(boxline) );

                //no need to break here as we can still make progress with this frame
            }
        }

        //finally, the coords and velocities were read, so see if there was a time value
        //for this frame (the t= X.X in the title line, which is lines()[iline])
        if (iframe != 0)
        {
            auto match = re.match( lines()[iline] );

            if (match.hasMatch())
            {
                const auto captured = match.captured(1);

                bool ok;
                double time = captured.toDouble(&ok);

                if (ok)
                {
                    while (current_time.count() < iframe)
                    {
                        current_time.append(0);
                    }

                    //convert the time to picoseconds
                    current_time.append( time );
                }
            }
        }

        //increment the number of read frames and the start of the next line
        iframe += 1;
        iline += 2 + nats + 1;

        //there must be enough extra lines to contain another frame of trajectory...
        while (true)
        {
            if (iline + 2 + nats + 1 > lines().count())
            {
                //there is no more file to read
                break;
            }

            //the next line should be the number of atoms. If not then there may be an
            //extra (incorrect) blank line, and we need to keep advancing through the file
            //until we find that extra line
            bool ok;
            int new_nats = lines()[iline+1].toInt(&ok);

            if ( ok and (new_nats == nats) )
            {
                //the number of atoms has been found and matches the expected value
                break;
            }

            iline += 1;
        }
    }

    this->setScore(nats);
}

/** This function finds the index of the atom called 'atomname' with number
    'atomnum' in residue 'resname' with residue number 'resnum'. The passed
    hint suggest where in the array to start looking */
int Gro87::findAtom(const MoleculeInfoData &molinfo, int atmidx, int hint,
                    bool *ids_match) const
{
    const int natoms = atmnams.count();

    if (hint < 0 or hint >= natoms)
        hint = 0;

    //get the atom/residue name/number for this atom
    const auto residx = molinfo.parentResidue( AtomIdx(atmidx) );
    const auto atmname = molinfo.name( AtomIdx(atmidx) ).value();
    const auto atmnum = molinfo.number( AtomIdx(atmidx) ).value();
    const auto resname = molinfo.name(residx).value();
    const auto resnum = molinfo.number(residx).value();

    QMap<int,int> partial_matches;

    auto is_match = [&](int i)
    {
        bool same_atmname = (atmname == atmnams.constData()[i]);
        bool same_atmnum = (atmnum == atmnums.constData()[i]);
        bool same_resname = (resname == resnams.constData()[i]);
        bool same_resnum = (resnum == resnums.constData()[i]);

        //make sure that we set the flag 'ids_match' to false if it
        //is not already false and any of the IDs don't match up
        if (ids_match)
        {
            if (*ids_match and not (same_atmname and same_atmnum and same_resname and same_resnum))
            {
                *ids_match = false;
            }
        }

        if (same_atmname and same_resname and i == hint)
        {
            return true;
        }
        else if (same_atmname and same_resname and same_atmnum and same_resnum)
        {
            return true;
        }
        else if (same_atmname)
        {
            //score a partial match - MUST match atom name, then ideally
            //residue name, then atom number than residue number
            partial_matches.insert( (10 * same_resname) +
                                    (5 * same_atmnum) +
                                    (2 * same_resnum) +
                                    (1 * (i == hint)), i );
        }

        return false;
    };

    //scan through the atoms and find a match (starting from 'hint')
    int match = -1;

    for (int i=hint; i<natoms; ++i)
    {
        if (is_match(i))
        {
            match = i;
            break;
        }
    }

    if (match == -1)
    {
        for (int i=0; i<hint; ++i)
        {
            if (is_match(i))
            {
                match = i;
                break;
            }
        }
    }

    if (match == -1)
    {
        //no match found - did we find any partial matches?
        if (not partial_matches.isEmpty())
        {
            //return the match with the highest score
            return partial_matches.last();
        }
        else
            throw SireMol::missing_atom( QObject::tr(
                "Cannot find the atom %1(%2) : %3(%4) in the set of atoms loaded "
                "from this .gro file.")
                    .arg(atmname).arg(atmnum).arg(resname).arg(resnum), CODELOC );
    }

    return match;
}

/** Internal function used to add the final properties to a system */
void Gro87::finaliseSystem(System &system, const PropertyMap &map) const
{
    PropertyName space_property = map["space"];
    if (space_property.hasValue())
    {
        system.setProperty("space", space_property.value());
    }
    else if ((not box_v1.isEmpty()) and space_property.hasSource())
    {
        //need to make sure that this is cubic, i.e. have (x,0,0), (0,y,0), (0,0,z)
        double x = box_v1.at(0).x();
        double y = box_v2.at(0).y();
        double z = box_v3.at(0).z();
<<<<<<< HEAD

=======
        
>>>>>>> 5ca34b8f
        if (box_v1.at(0).manhattanLength() != x or
            box_v2.at(0).manhattanLength() != y or
            box_v3.at(0).manhattanLength() != z)
        {
            throw SireIO::parse_error( QObject::tr(
                    "Sire cannot currently support a non-cubic periodic box! %1 x %2 x %3")
                        .arg(box_v1.at(0).toString())
                        .arg(box_v2.at(0).toString())
                        .arg(box_v3.at(0).toString()), CODELOC );
        }
<<<<<<< HEAD

        system.setProperty( space_property.source(), SireVol::PeriodicBox(Vector(x,y,z)) );
    }

    //update the System fileformat property to record that it includes
    //data from this file format
    QString fileformat = this->formatName();

    PropertyName fileformat_property = map["fileformat"];

=======
        
        system.setProperty( space_property.source(), SireVol::PeriodicBox(Vector(x,y,z)) );
    }
    
    //update the System fileformat property to record that it includes
    //data from this file format
    QString fileformat = this->formatName();
    
    PropertyName fileformat_property = map["fileformat"];
    
>>>>>>> 5ca34b8f
    try
    {
        QString last_format = system.property(fileformat_property).asA<StringProperty>().value();
        fileformat = QString("%1,%2").arg(last_format,fileformat);
    }
    catch(...)
    {}
<<<<<<< HEAD

=======
    
>>>>>>> 5ca34b8f
    if (fileformat_property.hasSource())
    {
        system.setProperty(fileformat_property.source(), StringProperty(fileformat));
    }
    else
    {
        system.setProperty("fileformat", StringProperty(fileformat));
    }
<<<<<<< HEAD

    if (not current_time.isEmpty())
    {
        PropertyName time_property = map["time"];

=======
    
    if (not current_time.isEmpty())
    {
        PropertyName time_property = map["time"];
        
>>>>>>> 5ca34b8f
        if (time_property.hasSource())
        {
            system.setProperty(time_property.source(), TimeProperty(current_time[0]*picosecond));
        }
        else
        {
            system.setProperty("time", TimeProperty(current_time[0]*picosecond));
        }
    }
}

<<<<<<< HEAD
/** Use the data contained in this parser to create a new System from scratch.
=======
/** Use the data contained in this parser to create a new System from scratch. 
>>>>>>> 5ca34b8f
    This will be a one-molecule system as Gro87 files don't divide atoms up
    into molecules. */
System Gro87::startSystem(const PropertyMap &map) const
{
    const bool has_coords = hasCoordinates();
    const bool has_vels = hasVelocities();

    if (not (has_coords or has_vels))
    {
        //nothing to add...
        return System();
    }
<<<<<<< HEAD

=======
    
>>>>>>> 5ca34b8f
    //loop through all atoms and add them to a single molecule
    Molecule mol;
    {
        MolStructureEditor moleditor;
<<<<<<< HEAD

=======
        
>>>>>>> 5ca34b8f
        //add all of the atoms, creating residues as needed
        const auto atmnams = this->atomNames();
        const auto atmnums = this->atomNumbers();
        const auto resnums = this->residueNumbers();
        const auto resnams = this->residueNames();
<<<<<<< HEAD

        int ncg = 0;

        QSet<ResNum> completed_residues;

=======
        
        int ncg = 0;
        
        QSet<ResNum> completed_residues;
        
>>>>>>> 5ca34b8f
        for (int i=0; i<atmnams.count(); ++i)
        {
            auto atom = moleditor.add( AtomNum(atmnums[i]) );
            atom = atom.rename( AtomName(atmnams[i]) );
<<<<<<< HEAD

            const ResNum resnum(resnums[i]);

            if (completed_residues.contains(resnum))
            {
                auto res = moleditor.residue(resnum);

=======
            
            const ResNum resnum(resnums[i]);
            
            if (completed_residues.contains(resnum))
            {
                auto res = moleditor.residue(resnum);
                
>>>>>>> 5ca34b8f
                if (res.name().value() != resnams[i])
                {
                    //different residue
                    res = moleditor.add(resnum);
                    res = res.rename( ResName(resnams[i]) );
                    ncg += 1;
                    moleditor.add( CGName(QString::number(ncg)) );
                }
<<<<<<< HEAD

=======
                
>>>>>>> 5ca34b8f
                atom = atom.reparent(res.index());
                atom = atom.reparent(CGName(QString::number(ncg)));
            }
            else
            {
                auto res = moleditor.add(resnum);
                res = res.rename( ResName(resnams[i]) );
                atom = atom.reparent(res.index());
<<<<<<< HEAD

                ncg += 1;
                auto cg = moleditor.add( CGName(QString::number(ncg)) );
                atom = atom.reparent(cg.index());

                completed_residues.insert(resnum);
            }
        }

        //we have created the molecule - now add in the coordinates/velocities as needed
        mol = moleditor.commit();
    }

=======
                
                ncg += 1;
                auto cg = moleditor.add( CGName(QString::number(ncg)) );
                atom = atom.reparent(cg.index());
                
                completed_residues.insert(resnum);
            }
        }
        
        //we have created the molecule - now add in the coordinates/velocities as needed
        mol = moleditor.commit();
    }
    
>>>>>>> 5ca34b8f
    //now add the coordinates and velocities
    {
        auto moleditor = mol.edit();
        const auto molinfo = mol.info();
<<<<<<< HEAD

=======
        
>>>>>>> 5ca34b8f
        if (has_coords)
        {
            auto coords = QVector< QVector<Vector> >(molinfo.nCutGroups());
            const auto coords_array = this->coordinates().constData();

            for (int i=0; i<molinfo.nCutGroups(); ++i)
            {
                coords[i] = QVector<Vector>(molinfo.nAtoms(CGIdx(i)));
            }

            for (int i=0; i<mol.nAtoms(); ++i)
            {
                auto cgatomidx = molinfo.cgAtomIdx(AtomIdx(i));

                coords[cgatomidx.cutGroup()][cgatomidx.atom()] = coords_array[i];
            }

            moleditor.setProperty( map["coordinates"], AtomCoords(CoordGroupArray(coords)) );
        }
<<<<<<< HEAD

=======
        
>>>>>>> 5ca34b8f
        if (has_vels)
        {
            auto vels = AtomVelocities(molinfo);
            const auto vels_array = this->velocities().constData();

            for (int i=0; i<mol.nAtoms(); ++i)
            {
                auto cgatomidx = molinfo.cgAtomIdx(AtomIdx(i));

                //velocity is Angstroms per 1/20.455 ps
                const auto vel_unit = (1.0 / 20.455) * angstrom / picosecond;
<<<<<<< HEAD

=======
                
>>>>>>> 5ca34b8f
                const Vector &vel = vels_array[i];
                vels.set(cgatomidx, Velocity3D(vel.x() * vel_unit,
                                               vel.y() * vel_unit,
                                               vel.z() * vel_unit));
            }
<<<<<<< HEAD

            moleditor.setProperty( map["velocity"], vels );
        }

        mol = moleditor.commit();
    }

    //now that we have the molecule, add this to the System
    System system(this->title());

    MoleculeGroup all("all");
    all.add(mol);

    system.add(all);

    this->finaliseSystem(system,map);

=======
            
            moleditor.setProperty( map["velocity"], vels );
        }
        
        mol = moleditor.commit();
    }
    
    //now that we have the molecule, add this to the System
    System system(this->title());
    
    MoleculeGroup all("all");
    all.add(mol);
    
    system.add(all);
    
    this->finaliseSystem(system,map);
    
>>>>>>> 5ca34b8f
    return system;
}

/** Use the data contained in this parser to add information from the file to
    the molecules that exist already in the passed System. For example, this
    may be used to add coordinate data from this file to the molecules in
    the passed System that are missing coordinate data. */
void Gro87::addToSystem(System &system, const PropertyMap &map) const
{
    const bool has_coords = hasCoordinates();
    const bool has_vels = hasVelocities();

    if (not (has_coords or has_vels))
    {
        //nothing to add...
        return;
    }

    //first, we are going to work with the group of all molecules, which should
    //be called "all". We have to assume that the molecules are ordered in "all"
    //in the same order as they are in this gro file, with the data
    //in MolIdx/AtomIdx order (this should be the default for all parsers!)
    MoleculeGroup allmols = system[MGName("all")];

    const int nmols = allmols.nMolecules();

    QVector<int> atom_pointers(nmols+1, -1);

    int natoms = 0;

    for (int i=0; i<nmols; ++i)
    {
        atom_pointers[i] = natoms;
        const int nats = allmols[MolIdx(i)].data().info().nAtoms();
        natoms += nats;
    }

    atom_pointers[nmols] = natoms;

    if (natoms != this->nAtoms())
        throw SireError::incompatible_error( QObject::tr(
                "Incompatibility between the files, as this .gro file contains data "
                "for %1 atom(s), while the other file(s) have created a system with "
                "%2 atom(s)").arg(this->nAtoms()).arg(natoms), CODELOC );

    //next, copy the coordinates and optionally the velocities into the molecules
    QVector<Molecule> mols(nmols);
    Molecule *mols_array = mols.data();

    const PropertyName coords_property = map["coordinates"];
    const PropertyName vels_property = map["velocity"];

    const Vector *coords_array = this->coordinates().constData();
    const Vector *vels_array = this->velocities().constData();

    auto add_moldata = [&](int i)
    {
        const int atom_start_idx = atom_pointers.constData()[i];
        auto mol = allmols[MolIdx(i)].molecule();
        const auto molinfo = mol.data().info();

        //first, get the index of each atom in the gro file
        QVector<int> idx_in_gro( molinfo.nAtoms(), -1 );

        bool ids_match = true;

        for (int j=0; j<molinfo.nAtoms(); ++j)
        {
            idx_in_gro[j] = findAtom( molinfo, j, atom_start_idx + j, &ids_match );
        }

        //if the IDs don't match, then we need to update the ID information
        //of the atoms and residues in the molecule
        if (not ids_match)
        {
            MolStructureEditor moleditor(mol);

            for (int j=0; j<mol.nAtoms(); ++j)
            {
                auto atom = moleditor.atom( AtomIdx(j) );
                int idx = idx_in_gro[j];

                if (atom.number() != atmnums.constData()[idx])
                {
                    atom = atom.renumber( AtomNum(atmnums.constData()[idx]) );
                }

                auto res = atom.residue();

                if (res.number() != resnums.constData()[idx])
                {
                    res = res.renumber( ResNum(resnums.constData()[idx]) );
                }
            }

            mol = moleditor.commit();
        }

        //now use this index to locate the correct coordinate and/or velocity
        //data to add to the molecules
        auto moleditor = mol.edit();

        if (has_coords)
        {
            auto coords = QVector< QVector<Vector> >(molinfo.nCutGroups());

            for (int j=0; j<molinfo.nCutGroups(); ++j)
            {
                coords[j] = QVector<Vector>(molinfo.nAtoms(CGIdx(j)));
            }

            for (int j=0; j<mol.nAtoms(); ++j)
            {
                auto cgatomidx = molinfo.cgAtomIdx(AtomIdx(j));

                const int atom_idx = idx_in_gro.constData()[j];

                coords[cgatomidx.cutGroup()][cgatomidx.atom()] = coords_array[atom_idx];
            }

            moleditor.setProperty( coords_property,AtomCoords(CoordGroupArray(coords)) );
        }

        if (has_vels)
        {
            auto vels = AtomVelocities(molinfo);

            for (int j=0; j<mol.nAtoms(); ++j)
            {
                auto cgatomidx = molinfo.cgAtomIdx(AtomIdx(j));

                const int atom_idx = idx_in_gro.constData()[j];

                //velocity is Angstroms per 1/20.455 ps
                const auto vel_unit = (1.0 / 20.455) * angstrom / picosecond;

                const Vector &vel = vels_array[atom_idx];
                vels.set(cgatomidx, Velocity3D(vel.x() * vel_unit,
                                               vel.y() * vel_unit,
                                               vel.z() * vel_unit));
            }

            moleditor.setProperty( vels_property, vels );
        }

        mols_array[i] = moleditor.commit();
    };

    if (usesParallel())
    {
        tbb::parallel_for( tbb::blocked_range<int>(0,nmols),
                           [&](tbb::blocked_range<int> r)
        {
            for (int i=r.begin(); i<r.end(); ++i)
            {
                add_moldata(i);
            }
        });
    }
    else
    {
        for (int i=0; i<nmols; ++i)
        {
            add_moldata(i);
        }
    }

    MoleculeGroup new_group("all");

    for (const auto mol : mols)
    {
        new_group.add(mol);
    }

    system.remove(MGName("all"));
    system.add(new_group);

    this->finaliseSystem(system, map);
}<|MERGE_RESOLUTION|>--- conflicted
+++ resolved
@@ -1622,11 +1622,7 @@
         double x = box_v1.at(0).x();
         double y = box_v2.at(0).y();
         double z = box_v3.at(0).z();
-<<<<<<< HEAD
-
-=======
-        
->>>>>>> 5ca34b8f
+
         if (box_v1.at(0).manhattanLength() != x or
             box_v2.at(0).manhattanLength() != y or
             box_v3.at(0).manhattanLength() != z)
@@ -1637,18 +1633,6 @@
                         .arg(box_v2.at(0).toString())
                         .arg(box_v3.at(0).toString()), CODELOC );
         }
-<<<<<<< HEAD
-
-        system.setProperty( space_property.source(), SireVol::PeriodicBox(Vector(x,y,z)) );
-    }
-
-    //update the System fileformat property to record that it includes
-    //data from this file format
-    QString fileformat = this->formatName();
-
-    PropertyName fileformat_property = map["fileformat"];
-
-=======
         
         system.setProperty( space_property.source(), SireVol::PeriodicBox(Vector(x,y,z)) );
     }
@@ -1659,7 +1643,6 @@
     
     PropertyName fileformat_property = map["fileformat"];
     
->>>>>>> 5ca34b8f
     try
     {
         QString last_format = system.property(fileformat_property).asA<StringProperty>().value();
@@ -1667,11 +1650,7 @@
     }
     catch(...)
     {}
-<<<<<<< HEAD
-
-=======
     
->>>>>>> 5ca34b8f
     if (fileformat_property.hasSource())
     {
         system.setProperty(fileformat_property.source(), StringProperty(fileformat));
@@ -1680,19 +1659,11 @@
     {
         system.setProperty("fileformat", StringProperty(fileformat));
     }
-<<<<<<< HEAD
-
-    if (not current_time.isEmpty())
-    {
-        PropertyName time_property = map["time"];
-
-=======
     
     if (not current_time.isEmpty())
     {
         PropertyName time_property = map["time"];
         
->>>>>>> 5ca34b8f
         if (time_property.hasSource())
         {
             system.setProperty(time_property.source(), TimeProperty(current_time[0]*picosecond));
@@ -1704,11 +1675,7 @@
     }
 }
 
-<<<<<<< HEAD
-/** Use the data contained in this parser to create a new System from scratch.
-=======
 /** Use the data contained in this parser to create a new System from scratch. 
->>>>>>> 5ca34b8f
     This will be a one-molecule system as Gro87 files don't divide atoms up
     into molecules. */
 System Gro87::startSystem(const PropertyMap &map) const
@@ -1721,51 +1688,26 @@
         //nothing to add...
         return System();
     }
-<<<<<<< HEAD
-
-=======
-    
->>>>>>> 5ca34b8f
+
     //loop through all atoms and add them to a single molecule
     Molecule mol;
     {
         MolStructureEditor moleditor;
-<<<<<<< HEAD
-
-=======
-        
->>>>>>> 5ca34b8f
+
         //add all of the atoms, creating residues as needed
         const auto atmnams = this->atomNames();
         const auto atmnums = this->atomNumbers();
         const auto resnums = this->residueNumbers();
         const auto resnams = this->residueNames();
-<<<<<<< HEAD
-
-        int ncg = 0;
-
-        QSet<ResNum> completed_residues;
-
-=======
         
         int ncg = 0;
         
         QSet<ResNum> completed_residues;
-        
->>>>>>> 5ca34b8f
+
         for (int i=0; i<atmnams.count(); ++i)
         {
             auto atom = moleditor.add( AtomNum(atmnums[i]) );
             atom = atom.rename( AtomName(atmnams[i]) );
-<<<<<<< HEAD
-
-            const ResNum resnum(resnums[i]);
-
-            if (completed_residues.contains(resnum))
-            {
-                auto res = moleditor.residue(resnum);
-
-=======
             
             const ResNum resnum(resnums[i]);
             
@@ -1773,7 +1715,6 @@
             {
                 auto res = moleditor.residue(resnum);
                 
->>>>>>> 5ca34b8f
                 if (res.name().value() != resnams[i])
                 {
                     //different residue
@@ -1782,11 +1723,7 @@
                     ncg += 1;
                     moleditor.add( CGName(QString::number(ncg)) );
                 }
-<<<<<<< HEAD
-
-=======
-                
->>>>>>> 5ca34b8f
+
                 atom = atom.reparent(res.index());
                 atom = atom.reparent(CGName(QString::number(ncg)));
             }
@@ -1795,21 +1732,6 @@
                 auto res = moleditor.add(resnum);
                 res = res.rename( ResName(resnams[i]) );
                 atom = atom.reparent(res.index());
-<<<<<<< HEAD
-
-                ncg += 1;
-                auto cg = moleditor.add( CGName(QString::number(ncg)) );
-                atom = atom.reparent(cg.index());
-
-                completed_residues.insert(resnum);
-            }
-        }
-
-        //we have created the molecule - now add in the coordinates/velocities as needed
-        mol = moleditor.commit();
-    }
-
-=======
                 
                 ncg += 1;
                 auto cg = moleditor.add( CGName(QString::number(ncg)) );
@@ -1823,16 +1745,11 @@
         mol = moleditor.commit();
     }
     
->>>>>>> 5ca34b8f
     //now add the coordinates and velocities
     {
         auto moleditor = mol.edit();
         const auto molinfo = mol.info();
-<<<<<<< HEAD
-
-=======
-        
->>>>>>> 5ca34b8f
+
         if (has_coords)
         {
             auto coords = QVector< QVector<Vector> >(molinfo.nCutGroups());
@@ -1852,11 +1769,7 @@
 
             moleditor.setProperty( map["coordinates"], AtomCoords(CoordGroupArray(coords)) );
         }
-<<<<<<< HEAD
-
-=======
-        
->>>>>>> 5ca34b8f
+
         if (has_vels)
         {
             auto vels = AtomVelocities(molinfo);
@@ -1868,35 +1781,12 @@
 
                 //velocity is Angstroms per 1/20.455 ps
                 const auto vel_unit = (1.0 / 20.455) * angstrom / picosecond;
-<<<<<<< HEAD
-
-=======
-                
->>>>>>> 5ca34b8f
+
                 const Vector &vel = vels_array[i];
                 vels.set(cgatomidx, Velocity3D(vel.x() * vel_unit,
                                                vel.y() * vel_unit,
                                                vel.z() * vel_unit));
             }
-<<<<<<< HEAD
-
-            moleditor.setProperty( map["velocity"], vels );
-        }
-
-        mol = moleditor.commit();
-    }
-
-    //now that we have the molecule, add this to the System
-    System system(this->title());
-
-    MoleculeGroup all("all");
-    all.add(mol);
-
-    system.add(all);
-
-    this->finaliseSystem(system,map);
-
-=======
             
             moleditor.setProperty( map["velocity"], vels );
         }
@@ -1914,7 +1804,6 @@
     
     this->finaliseSystem(system,map);
     
->>>>>>> 5ca34b8f
     return system;
 }
 
